--- conflicted
+++ resolved
@@ -231,17 +231,13 @@
             if (th->rootMoves[0].score > bestThread->rootMoves[0].score)
                 bestThread = th;
         }
-<<<<<<< HEAD
+
         else if (   th->rootMoves[0].score >= VALUE_MATE_IN_MAX_PLY
                  || (   th->rootMoves[0].score > VALUE_MATED_IN_MAX_PLY
-                     && votes[th->rootMoves[0].pv[0]] > votes[bestThread->rootMoves[0].pv[0]]))
-=======
-        else if (   th->rootMoves[0].score >= VALUE_TB_WIN_IN_MAX_PLY
-                 || (   th->rootMoves[0].score > VALUE_TB_LOSS_IN_MAX_PLY
                      && (   votes[th->rootMoves[0].pv[0]] > votes[bestThread->rootMoves[0].pv[0]]
                          || (   votes[th->rootMoves[0].pv[0]] == votes[bestThread->rootMoves[0].pv[0]]
                              && th->rootMoves[0].pv.size() > bestThread->rootMoves[0].pv.size()))))
->>>>>>> 02ef1f44
+
             bestThread = th;
     }
 
